--- conflicted
+++ resolved
@@ -1,8 +1,6 @@
-<<<<<<< HEAD
 directive @upper on FIELD
-=======
+
 scalar Upload
->>>>>>> 0daf6ebe
 
 type Message {
   id: ID!
@@ -27,15 +25,12 @@
 }
 
 type Mutation {
-<<<<<<< HEAD
   start(roomName: String!): Room!
   chat(roomName: String!, body: String!): Message!
   close(roomName: String!): Boolean!
-=======
   start(roomName: String): Room
   chat(roomName: String, body: String): Message
   upload(file: Upload): File!
->>>>>>> 0daf6ebe
 }
 
 type Subscription {
