--- conflicted
+++ resolved
@@ -1,21 +1,13 @@
 <?php declare(strict_types=1);
 
-<<<<<<< HEAD
-namespace Siler\Example;
-
-=======
 namespace Siler\Example\GraphQL;
 
 use DateTime;
->>>>>>> 47238f66
 use RedBeanPHP\OODBBean;
 use RedBeanPHP\R;
 use Siler\GraphQL;
 use function Siler\array_get_str;
-<<<<<<< HEAD
 use function Siler\array_get_arr;
-=======
->>>>>>> 47238f66
 
 R::setup('sqlite:' . __DIR__ . '/db.sqlite');
 
@@ -81,15 +73,12 @@
         R::trash($room);
         return true;
     },
-<<<<<<< HEAD
     },
     'upload' => function ($root, $args) {
         $file = array_get_arr($args, 'file');
         move_uploaded_file($file['tmp_name'], __DIR__ . "/uploads/{$file['name']}");
         return ['name' => $file['name']];
     },
-=======
->>>>>>> 47238f66
 ];
 
 $subscriptions = [
@@ -98,26 +87,9 @@
     }
 ];
 
-$directives = [
-    '@upper' => function (callable $resolver): \Closure {
-        return function ($root, $args, $context, $info) use ($resolver): string {
-            $value = $resolver($root, $args, $context, $info);
-            return mb_strtoupper($value, 'UTF-8');
-        };
-    },
-];
-
 return [
-<<<<<<< HEAD
-        'Room' => $room,
-        'Query' => $queries,
-        'Mutation' => $mutations,
-        'Subscription' => $subscriptions,
-    ] + $directives;
-=======
     'Room' => $room,
     'Query' => $queries,
     'Mutation' => $mutations,
     'Subscription' => $subscriptions,
-];
->>>>>>> 47238f66
+];