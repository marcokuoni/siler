<<<<<<< HEAD
# 1.8.0
=======
# 1.7.3
- Better error message for `array_get`'s
- Add `array_get_arr` function
- PHPUnit 9
>>>>>>> d64c6a85

# 1.7.2
- Experimental support for gRPC servers
- Support middleware-like pipelines in Swoole with `Swoole\middleware`
- Add `Swoole\redirect()` sugar
- New `Siler\Env` API
- Add `map`, `lmap`, `pipe`, `conduit`, `lconcat`, `ljoin`, `filter` and `lfilter` functions
- Typed array-gets: `array_get_str`, `array_get_int`, `array_get_float` and `array_get_bool`.
- Switch from Zend to Laminas
- Add `Swoole\http2` to create HTTP/2 enabled servers

# 1.7.1
- Fix string callable on route
- Fix trailing separator on `concat`
- Add `lazy` constructor and call_user_func alias `call`

# 1.7.0
- Drops PHP 7.2 support and adds PHP 7.4 support
- Statically-typed Psalm support
- GraphQL Subscriptions with Swoole's WebSocket
- Fix initial data on GraphQL subscriptions
- GraphQL Enum resolvers
- API to enable GraphQL debugging
- API to add custom GraphQL's Promise Executors
- CORS helper for SAPI and Swoole
- Type-safe read ints and bools from environment
- Named route params with Regex validation
- JSON encoding and decoding with opinionated defaults
- No extensions needed on development
- Better API for Maybe Monad
- Monad API for the Result object
- New File module
- Drops Db module
- Drops GraphQL type helpers<|MERGE_RESOLUTION|>--- conflicted
+++ resolved
@@ -1,11 +1,9 @@
-<<<<<<< HEAD
 # 1.8.0
-=======
+
 # 1.7.3
 - Better error message for `array_get`'s
 - Add `array_get_arr` function
 - PHPUnit 9
->>>>>>> d64c6a85
 
 # 1.7.2
 - Experimental support for gRPC servers
