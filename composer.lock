--- conflicted
+++ resolved
@@ -4,11 +4,7 @@
         "Read more about it at https://getcomposer.org/doc/01-basic-usage.md#installing-dependencies",
         "This file is @generated automatically"
     ],
-<<<<<<< HEAD
-  "content-hash": "50bf6d82f689c9430b4fc93a97be341d",
-=======
     "content-hash": "b7a538369233423c00272ae28bfacee9",
->>>>>>> 1f1ab0f0
     "packages": [],
     "packages-dev": [
         {
@@ -708,88 +704,6 @@
             "time": "2019-11-30T16:55:12+00:00"
         },
         {
-          "name": "google/protobuf",
-          "version": "v3.7.1",
-          "source": {
-            "type": "git",
-            "url": "https://github.com/protocolbuffers/protobuf-php.git",
-            "reference": "0657d28864692480c3d8506ba4fc90e8813deae5"
-          },
-          "dist": {
-            "type": "zip",
-            "url": "https://api.github.com/repos/protocolbuffers/protobuf-php/zipball/0657d28864692480c3d8506ba4fc90e8813deae5",
-            "reference": "0657d28864692480c3d8506ba4fc90e8813deae5",
-            "shasum": ""
-          },
-          "require": {
-            "php": ">=5.5.0"
-          },
-          "require-dev": {
-            "phpunit/phpunit": ">=4.8.0"
-          },
-          "suggest": {
-            "ext-bcmath": "Need to support JSON deserialization"
-          },
-          "type": "library",
-          "autoload": {
-            "psr-4": {
-              "Google\\Protobuf\\": "src/Google/Protobuf",
-              "GPBMetadata\\Google\\Protobuf\\": "src/GPBMetadata/Google/Protobuf"
-            }
-          },
-          "notification-url": "https://packagist.org/downloads/",
-          "license": [
-            "BSD-3-Clause"
-          ],
-          "description": "proto library for PHP",
-          "homepage": "https://developers.google.com/protocol-buffers/",
-          "keywords": [
-            "proto"
-          ],
-          "time": "2019-03-26T18:06:41+00:00"
-        },
-      {
-        "name": "grpc/grpc",
-        "version": "1.19.0",
-        "source": {
-          "type": "git",
-          "url": "https://github.com/grpc/grpc-php.git",
-          "reference": "0f1ffdde45bfb9257c5d9eab81695d0f042bea22"
-        },
-        "dist": {
-          "type": "zip",
-          "url": "https://api.github.com/repos/grpc/grpc-php/zipball/0f1ffdde45bfb9257c5d9eab81695d0f042bea22",
-          "reference": "0f1ffdde45bfb9257c5d9eab81695d0f042bea22",
-          "shasum": ""
-        },
-        "require": {
-          "php": ">=5.5.0"
-        },
-        "require-dev": {
-          "google/auth": "^v1.3.0"
-        },
-        "suggest": {
-          "ext-protobuf": "For better performance, install the protobuf C extension.",
-          "google/protobuf": "To get started using grpc quickly, install the native protobuf library."
-        },
-        "type": "library",
-        "autoload": {
-          "psr-4": {
-            "Grpc\\": "src/lib/"
-          }
-        },
-        "notification-url": "https://packagist.org/downloads/",
-        "license": [
-          "Apache-2.0"
-        ],
-        "description": "gRPC library for PHP",
-        "homepage": "https://grpc.io",
-        "keywords": [
-          "rpc"
-        ],
-        "time": "2019-02-27T04:47:56+00:00"
-      },
-      {
             "name": "guzzlehttp/psr7",
             "version": "1.6.1",
             "source": {
@@ -1036,32 +950,6 @@
             "time": "2019-08-15T19:41:25+00:00"
         },
         {
-<<<<<<< HEAD
-            "name": "phan/phan",
-          "version": "1.3.1",
-            "source": {
-                "type": "git",
-                "url": "https://github.com/phan/phan.git",
-              "reference": "afbcf1ab162df39dbfd96672ba29a0208a49efff"
-            },
-            "dist": {
-                "type": "zip",
-              "url": "https://api.github.com/repos/phan/phan/zipball/afbcf1ab162df39dbfd96672ba29a0208a49efff",
-              "reference": "afbcf1ab162df39dbfd96672ba29a0208a49efff",
-                "shasum": ""
-            },
-            "require": {
-                "composer/semver": "^1.4",
-                "composer/xdebug-handler": "^1.3.2",
-                "ext-filter": "*",
-                "ext-json": "*",
-                "felixfbecker/advanced-json-rpc": "^3.0.3",
-                "microsoft/tolerant-php-parser": "0.0.17",
-                "php": "^7.0.0",
-                "sabre/event": "^5.0",
-              "symfony/console": "^2.3|^3.0|~4.0",
-              "symfony/polyfill-mbstring": "^1.11.0"
-=======
             "name": "nikic/php-parser",
             "version": "v4.3.0",
             "source": {
@@ -1078,7 +966,6 @@
             "require": {
                 "ext-tokenizer": "*",
                 "php": ">=7.0"
->>>>>>> 1f1ab0f0
             },
             "require-dev": {
                 "ircmaxell/php-yacc": "0.0.5",
@@ -1212,11 +1099,7 @@
                 "xml",
                 "xml conversion"
             ],
-<<<<<<< HEAD
-          "time": "2019-04-20T18:35:23+00:00"
-=======
             "time": "2019-03-29T20:06:56+00:00"
->>>>>>> 1f1ab0f0
         },
         {
             "name": "phar-io/manifest",
@@ -1842,18 +1725,6 @@
         },
         {
             "name": "phpunit/phpunit",
-<<<<<<< HEAD
-          "version": "8.1.3",
-            "source": {
-                "type": "git",
-                "url": "https://github.com/sebastianbergmann/phpunit.git",
-              "reference": "2a676677982b484ee36b54961f570c02eabbe7e1"
-            },
-            "dist": {
-                "type": "zip",
-              "url": "https://api.github.com/repos/sebastianbergmann/phpunit/zipball/2a676677982b484ee36b54961f570c02eabbe7e1",
-              "reference": "2a676677982b484ee36b54961f570c02eabbe7e1",
-=======
             "version": "8.5.0",
             "source": {
                 "type": "git",
@@ -1864,7 +1735,6 @@
                 "type": "zip",
                 "url": "https://api.github.com/repos/sebastianbergmann/phpunit/zipball/3ee1c1fd6fc264480c25b6fb8285edefe1702dab",
                 "reference": "3ee1c1fd6fc264480c25b6fb8285edefe1702dab",
->>>>>>> 1f1ab0f0
                 "shasum": ""
             },
             "require": {
@@ -1934,11 +1804,7 @@
                 "testing",
                 "xunit"
             ],
-<<<<<<< HEAD
-          "time": "2019-04-19T15:52:00+00:00"
-=======
             "time": "2019-12-06T05:41:38+00:00"
->>>>>>> 1f1ab0f0
         },
         {
             "name": "psr/container",
@@ -3380,76 +3246,7 @@
             "time": "2019-11-12T09:31:26+00:00"
         },
         {
-          "name": "swoole/etcd-client",
-          "version": "v1.0.1",
-          "source": {
-            "type": "git",
-            "url": "https://github.com/swoole/grpc-client.git",
-            "reference": "d040a2e2f520a2698bc11c6fd322cdc4ec5041d4"
-          },
-          "dist": {
-            "type": "zip",
-            "url": "https://api.github.com/repos/swoole/grpc-client/zipball/d040a2e2f520a2698bc11c6fd322cdc4ec5041d4",
-            "reference": "d040a2e2f520a2698bc11c6fd322cdc4ec5041d4",
-            "shasum": ""
-          },
-          "require": {
-            "google/protobuf": "^3",
-            "php": ">=7.0"
-          },
-          "type": "library",
-          "autoload": {
-            "classmap": [
-              "src/Grpc",
-              "src/Etcd"
-            ],
-            "files": [
-              "src/include/functions.php"
-            ]
-          },
-          "notification-url": "https://packagist.org/downloads/",
-          "license": [
-            "Apache-2.0"
-          ],
-          "authors": [
-            {
-              "name": "twosee",
-              "email": "twose@qq.com"
-            }
-          ],
-          "description": "Grpc PHP Client base on Swoole Http2 Coroutine",
-          "keywords": [
-            "client",
-            "coroutine",
-            "etcd",
-            "gRPC",
-            "http",
-            "http2",
-            "php",
-            "swoole"
-          ],
-          "time": "2018-11-16T07:03:56+00:00"
-        },
-      {
             "name": "swoole/ide-helper",
-<<<<<<< HEAD
-        "version": "4.3.3",
-            "source": {
-                "type": "git",
-                "url": "https://github.com/swoole/ide-helper.git",
-              "reference": "094ae00e07213b40c86f173eb24c6f652dd941d8"
-            },
-            "dist": {
-                "type": "zip",
-              "url": "https://api.github.com/repos/swoole/ide-helper/zipball/094ae00e07213b40c86f173eb24c6f652dd941d8",
-              "reference": "094ae00e07213b40c86f173eb24c6f652dd941d8",
-                "shasum": ""
-            },
-        "require-dev": {
-          "squizlabs/php_codesniffer": "~3.4.0",
-          "zendframework/zend-code": "~3.3.0"
-        },
-=======
             "version": "4.4.12",
             "source": {
                 "type": "git",
@@ -3467,13 +3264,7 @@
                 "symfony/filesystem": "~4.3.0",
                 "zendframework/zend-code": "~3.3.0"
             },
->>>>>>> 1f1ab0f0
-            "type": "library",
-        "autoload": {
-          "psr-4": {
-            "Swoole\\IDEHelper\\": "src/"
-          }
-        },
+            "type": "library",
             "notification-url": "https://packagist.org/downloads/",
             "license": [
                 "Apache-2.0"
@@ -3484,23 +3275,6 @@
                     "email": "team@swoole.com"
                 }
             ],
-<<<<<<< HEAD
-        "description": "IDE help files for Swoole.",
-        "time": "2019-04-20T03:21:42+00:00"
-        },
-        {
-            "name": "symfony/console",
-          "version": "v4.2.7",
-            "source": {
-                "type": "git",
-                "url": "https://github.com/symfony/console.git",
-              "reference": "e2840bb38bddad7a0feaf85931e38fdcffdb2f81"
-            },
-            "dist": {
-                "type": "zip",
-              "url": "https://api.github.com/repos/symfony/console/zipball/e2840bb38bddad7a0feaf85931e38fdcffdb2f81",
-              "reference": "e2840bb38bddad7a0feaf85931e38fdcffdb2f81",
-=======
             "description": "IDE help files for Swoole.",
             "time": "2019-11-04T17:53:06+00:00"
         },
@@ -3516,7 +3290,6 @@
                 "type": "zip",
                 "url": "https://api.github.com/repos/symfony/console/zipball/dae5ef273d700771168ab889d9f8a19b2d206656",
                 "reference": "dae5ef273d700771168ab889d9f8a19b2d206656",
->>>>>>> 1f1ab0f0
                 "shasum": ""
             },
             "require": {
@@ -3579,11 +3352,7 @@
             ],
             "description": "Symfony Console Component",
             "homepage": "https://symfony.com",
-<<<<<<< HEAD
-          "time": "2019-04-08T14:23:48+00:00"
-=======
             "time": "2019-12-01T10:51:15+00:00"
->>>>>>> 1f1ab0f0
         },
         {
             "name": "symfony/http-foundation",
@@ -3641,19 +3410,6 @@
             "time": "2019-11-28T13:33:56+00:00"
         },
         {
-<<<<<<< HEAD
-            "name": "symfony/http-foundation",
-          "version": "v4.2.7",
-            "source": {
-                "type": "git",
-                "url": "https://github.com/symfony/http-foundation.git",
-              "reference": "6ebbe61f48069033225c9d3fa7eb5ed116d766d6"
-            },
-            "dist": {
-                "type": "zip",
-              "url": "https://api.github.com/repos/symfony/http-foundation/zipball/6ebbe61f48069033225c9d3fa7eb5ed116d766d6",
-              "reference": "6ebbe61f48069033225c9d3fa7eb5ed116d766d6",
-=======
             "name": "symfony/mime",
             "version": "v5.0.1",
             "source": {
@@ -3665,7 +3421,6 @@
                 "type": "zip",
                 "url": "https://api.github.com/repos/symfony/mime/zipball/0e6a4ced216e49d457eddcefb61132173a876d79",
                 "reference": "0e6a4ced216e49d457eddcefb61132173a876d79",
->>>>>>> 1f1ab0f0
                 "shasum": ""
             },
             "require": {
@@ -3710,15 +3465,11 @@
             ],
             "description": "A library to manipulate MIME messages",
             "homepage": "https://symfony.com",
-<<<<<<< HEAD
-          "time": "2019-04-17T14:56:00+00:00"
-=======
             "keywords": [
                 "mime",
                 "mime-type"
             ],
             "time": "2019-11-30T14:12:50+00:00"
->>>>>>> 1f1ab0f0
         },
         {
             "name": "symfony/polyfill-ctype",
@@ -4073,18 +3824,6 @@
         },
         {
             "name": "symfony/routing",
-<<<<<<< HEAD
-          "version": "v4.2.7",
-            "source": {
-                "type": "git",
-                "url": "https://github.com/symfony/routing.git",
-              "reference": "0e5719d216017b1a0342fa48e86467cedca1c954"
-            },
-            "dist": {
-                "type": "zip",
-              "url": "https://api.github.com/repos/symfony/routing/zipball/0e5719d216017b1a0342fa48e86467cedca1c954",
-              "reference": "0e5719d216017b1a0342fa48e86467cedca1c954",
-=======
             "version": "v4.4.1",
             "source": {
                 "type": "git",
@@ -4095,7 +3834,6 @@
                 "type": "zip",
                 "url": "https://api.github.com/repos/symfony/routing/zipball/51f3f20ad29329a0bdf5c0e2f722d3764b065273",
                 "reference": "51f3f20ad29329a0bdf5c0e2f722d3764b065273",
->>>>>>> 1f1ab0f0
                 "shasum": ""
             },
             "require": {
@@ -4158,9 +3896,6 @@
                 "uri",
                 "url"
             ],
-<<<<<<< HEAD
-          "time": "2019-04-14T18:04:59+00:00"
-=======
             "time": "2019-12-01T08:39:58+00:00"
         },
         {
@@ -4259,7 +3994,6 @@
             ],
             "description": "WebSocket client and server",
             "time": "2015-10-09T07:32:42+00:00"
->>>>>>> 1f1ab0f0
         },
         {
             "name": "theseer/tokenizer",
@@ -4303,18 +4037,6 @@
         },
         {
             "name": "twig/twig",
-<<<<<<< HEAD
-          "version": "v2.8.1",
-            "source": {
-                "type": "git",
-                "url": "https://github.com/twigphp/Twig.git",
-              "reference": "91cc2594d3143761ce0399c1caffd0b500ffe5b9"
-            },
-            "dist": {
-                "type": "zip",
-              "url": "https://api.github.com/repos/twigphp/Twig/zipball/91cc2594d3143761ce0399c1caffd0b500ffe5b9",
-              "reference": "91cc2594d3143761ce0399c1caffd0b500ffe5b9",
-=======
             "version": "v3.0.0",
             "source": {
                 "type": "git",
@@ -4325,7 +4047,6 @@
                 "type": "zip",
                 "url": "https://api.github.com/repos/twigphp/Twig/zipball/9b58bb8ac7a41d72fbb5a7dc643e07923e5ccc26",
                 "reference": "9b58bb8ac7a41d72fbb5a7dc643e07923e5ccc26",
->>>>>>> 1f1ab0f0
                 "shasum": ""
             },
             "require": {
@@ -4341,11 +4062,7 @@
             "type": "library",
             "extra": {
                 "branch-alias": {
-<<<<<<< HEAD
-                  "dev-master": "2.8-dev"
-=======
                     "dev-master": "3.0-dev"
->>>>>>> 1f1ab0f0
                 }
             },
             "autoload": {
@@ -4380,9 +4097,6 @@
             "keywords": [
                 "templating"
             ],
-<<<<<<< HEAD
-          "time": "2019-04-16T17:14:24+00:00"
-=======
             "time": "2019-11-15T20:38:32+00:00"
         },
         {
@@ -4472,7 +4186,6 @@
                 "php"
             ],
             "time": "2019-12-03T13:33:31+00:00"
->>>>>>> 1f1ab0f0
         },
         {
             "name": "vlucas/phpdotenv",
@@ -4966,12 +4679,5 @@
     "platform": {
         "php": ">=7.3"
     },
-<<<<<<< HEAD
-    "platform-dev": {
-      "ext-grpc": "^1.19",
-        "ext-mongodb": "^1.5"
-    }
-=======
     "platform-dev": []
->>>>>>> 1f1ab0f0
 }