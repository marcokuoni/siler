<?php declare(strict_types=1);
/*
 * Helpers functions to work with vlucas/phpdotenv.
 */

namespace Siler\Dotenv;

use Dotenv\Dotenv;
use UnexpectedValueException;
use function Siler\array_get;

/**
<<<<<<< HEAD
 * @param string $path Directory name of the .env file location *
 * @return array<array-key, null|string>
 * @return array
 * @deprecated Will be removed on the next release.
 *
=======
 * Load the .env file contents into the environment.
 *
 * @param string $path Directory name where .env file is located
 * @return array<array-key, null|string>
>>>>>>> d64c6a85
 */
function init(string $path): array
{
    $dot_env = Dotenv::create($path);
    return $dot_env->load();
}

/**
 * @param string|null $key
 * @param string|null $default A default when the key do not exists
 * @return string|null|array<string, string>
 * @deprecated Use function Siler\Env\env_var.
 *
 */
function env(?string $key = null, ?string $default = null)
{
    /** @var array<string, string> $_SERVER */
    return array_get($_SERVER, $key, $default);
}

/**
 * @param string $key
 * @param int|null $default
 * @return int|null
 * @deprecated Use function Siler\Env\env_int.
 *
 */
function int_val(string $key, ?int $default = null): ?int
{
    /** @var array<string, string> $_SERVER */
    $val = array_get($_SERVER, $key, $default);

    if ($val === null) {
        return $default;
    }

    if (is_numeric($val)) {
        return intval($val);
    }

    return $default;
}

/**
 * @param string $key
 * @param bool|null $default
 * @return bool|null
 * @deprecated Use function Siler\Env\env_bool.
 *
 */
function bool_val(string $key, ?bool $default = null): ?bool
{
<<<<<<< HEAD
    /** @var array<string, string> $_SERVER */
    $val = array_get($_SERVER, $key, $default);
=======
    $val = env($key);
>>>>>>> d64c6a85

    if ($val === null) {
        return $default;
    }

    if ($val === 'false') {
        return false;
    }

    if ($val === '[]') {
        return false;
    }

    if ($val === '{}') {
        return false;
    }

    return boolval($val);
}

/**
 * @param string $key
 * @return true
 * @deprecated Environment vars getters already checks if there no default.
 *
 */
function requires(string $key): bool
{
    if (array_key_exists($key, $_ENV)) {
        return true;
    }

    throw new UnexpectedValueException("$key is not set in the environment variables");
}<|MERGE_RESOLUTION|>--- conflicted
+++ resolved
@@ -10,18 +10,12 @@
 use function Siler\array_get;
 
 /**
-<<<<<<< HEAD
- * @param string $path Directory name of the .env file location *
+ * Load the .env file contents into the environment.
+ *
+ * @param string $path Directory name of the .env file location
  * @return array<array-key, null|string>
- * @return array
  * @deprecated Will be removed on the next release.
  *
-=======
- * Load the .env file contents into the environment.
- *
- * @param string $path Directory name where .env file is located
- * @return array<array-key, null|string>
->>>>>>> d64c6a85
  */
 function init(string $path): array
 {
@@ -30,6 +24,8 @@
 }
 
 /**
+ * Get an environment value or fallback to the given default.
+ *
  * @param string|null $key
  * @param string|null $default A default when the key do not exists
  * @return string|null|array<string, string>
@@ -43,6 +39,8 @@
 }
 
 /**
+ * Returns an environment variable as an integer.
+ *
  * @param string $key
  * @param int|null $default
  * @return int|null
@@ -66,6 +64,8 @@
 }
 
 /**
+ * Returns an environment variable as an boolean.
+ *
  * @param string $key
  * @param bool|null $default
  * @return bool|null
@@ -74,12 +74,8 @@
  */
 function bool_val(string $key, ?bool $default = null): ?bool
 {
-<<<<<<< HEAD
     /** @var array<string, string> $_SERVER */
     $val = array_get($_SERVER, $key, $default);
-=======
-    $val = env($key);
->>>>>>> d64c6a85
 
     if ($val === null) {
         return $default;
@@ -101,10 +97,11 @@
 }
 
 /**
+ * Checks for the presence of an environment variable.
+ *
  * @param string $key
  * @return true
  * @deprecated Environment vars getters already checks if there no default.
- *
  */
 function requires(string $key): bool
 {
