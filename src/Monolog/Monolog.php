--- conflicted
+++ resolved
@@ -23,12 +23,8 @@
  * @throws \Exception                If a missing directory is not buildable
  * @throws \InvalidArgumentException If stream is not a resource or string
  */
-<<<<<<< HEAD
-function stream($stream, int $level = Logger::DEBUG, bool $bubble = true, ?int $filePermission = null, bool $useLocking = false) {
-=======
-function stream($stream, $level = Logger::DEBUG, bool $bubble = true, ?int $filePermission = null, bool $useLocking = false)
+function stream($stream, int $level = Logger::DEBUG, bool $bubble = true, ?int $filePermission = null, bool $useLocking = false)
 {
->>>>>>> e6776b2a
     return new StreamHandler($stream, $level, $bubble, $filePermission, $useLocking);
 }
 
