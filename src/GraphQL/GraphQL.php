--- conflicted
+++ resolved
@@ -223,9 +223,9 @@
         /** @var ObjectType|null $parent_type */
         $parent_type = $info->parentType;
 
-        if ($parent_type === null) {
-            throw new UnexpectedValueException('Could not get parentType from ResolveInfo');
-        }
+            if ($parent_type === null) {
+                throw new UnexpectedValueException('Could not get parentType from ResolveInfo');
+            }
 
         $parent_type_name = $parent_type->name;
 
@@ -308,11 +308,7 @@
  * @param array $rootValue
  * @param array $context
  * @return IoServer
-<<<<<<< HEAD
  * @deprecated Returns a new websocket server bootstrapped for GraphQL.
-=======
- * @deprecated Returns a new websocket server bootstrapped for GraphQL
->>>>>>> f61e45dd
  * @noinspection PhpTooManyParametersInspection
  */
 function subscriptions(
