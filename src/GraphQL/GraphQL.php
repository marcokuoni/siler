<?php

declare(strict_types=1);

namespace Siler\GraphQL;

use Closure;
use Exception;
use GraphQL\Error\Debug;
use GraphQL\Executor\Executor;
use GraphQL\Executor\Promise\Adapter\SyncPromiseAdapter;
use GraphQL\Executor\Promise\Promise;
use GraphQL\Executor\Promise\PromiseAdapter;
use GraphQL\GraphQL;
use GraphQL\Language\AST\DirectiveNode;
use GraphQL\Language\AST\NodeList;
use GraphQL\Type\Definition\ObjectType;
use GraphQL\Type\Definition\ResolveInfo;
use GraphQL\Type\Schema;
use Laminas\Diactoros\Response\JsonResponse;
use Psr\Http\Message\ServerRequestInterface;
use Ratchet\Server\IoServer;
use Siler\Arr;
use Siler\Container;
use Siler\Diactoros;
use Siler\GraphQL\Request as GraphQLRequest;
use Siler\Http\Request;
use Siler\Http\Response;
use UnexpectedValueException;
use WebSocket\BadOpcodeException;
use WebSocket\Client;
use function Siler\array_get;
use function Siler\array_get_arr;
use function Siler\array_get_str;
use function Siler\Encoder\Json\decode;
use function Siler\Encoder\Json\encode;
use function Siler\GraphQL\request as graphql_request;
use function Siler\Ratchet\graphql_subscriptions;

// Protocol messages.
// @see https://github.com/apollographql/subscriptions-transport-ws/blob/master/src/message-types.ts
const GQL_CONNECTION_INIT = 'connection_init'; // Client -> Server
const GQL_CONNECTION_ACK = 'connection_ack'; // Server -> Client
const GQL_CONNECTION_ERROR = 'connection_error'; // Server -> Client
const GQL_CONNECTION_KEEP_ALIVE = 'ka'; // Server -> Client
const GQL_CONNECTION_TERMINATE = 'connection_terminate'; // Client -> Server
const GQL_START = 'start'; // Client -> Server
const GQL_DATA = 'data'; // Server -> Client
const GQL_ERROR = 'error'; // Server -> Client
const GQL_COMPLETE = 'complete'; // Server -> Client
const GQL_STOP = 'stop'; // Client -> Server

const ON_OPERATION = 'graphql_on_operation';
const ON_OPERATION_COMPLETE = 'graphql_on_operation_complete';
const ON_CONNECT = 'graphql_on_connect';
const ON_DISCONNECT = 'graphql_on_disconnect';

const GRAPHQL_DEBUG = 'graphql_debug';
const WEBSOCKET_SUB_PROTOCOL = 'graphql-ws';

/**
 * Sets GraphQL debug level.
 *
 * @param int $level GraphQL debug level
 * @see https://webonyx.github.io/graphql-php/error-handling
 */
function debug(int $level = Debug::INCLUDE_DEBUG_MESSAGE): void
{
    Container\set(GRAPHQL_DEBUG, $level);
}

/**
 * @return int
 */
function debugging(): int
{
    return intval(Container\get(GRAPHQL_DEBUG, 0));
}

/**
 * Initializes a new GraphQL endpoint.
 *
 * @param Schema $schema The application root Schema
 * @param mixed $rootValue Some optional GraphQL root value
 * @param mixed $context Some optional GraphQL context
 * @param string $input JSON file input, for testing
 * @throws Exception
 */
function init(Schema $schema, $rootValue = null, $context = null, string $input = 'php://input'): void
{
    $result = execute($schema, graphql_request($input)->toArray(), $rootValue, $context);
    Response\json($result);
}

/**
 * Retrieves the GraphQL input from SAPI.
 *
 * @param string $input
 * @return array<string, mixed>
 * @throws Exception
 * @deprecated Use request() instead.
 */
function input(string $input = 'php://input'): array
{
    /** @var string|null $content_type */
    $content_type = Request\header('Content-Type');

    if ($content_type !== null && preg_match('#application/json(;charset=utf-8)?#', $content_type)) {
        $data = Request\json($input);
    } else {
        $data = Request\post();
    }

    if (!is_array($data) || !array_key_exists('query', $data)) {
        throw new UnexpectedValueException('Input should be a JSON object with a query field');
    }

    /** @var array<string, mixed> */
    return $data;
}

/**
 * Creates a GraphQL Request based on the current Request (handles the multipart/form-data case on uploads).
 *
 * @param string $input
 * @return GraphQLRequest
 */
function request(string $input = 'php://input'): GraphQLRequest
{
    /** @var array<string, mixed> $body */
    $body = Request\body_parse($input);

    if (Request\is_multipart()) {
        /** @var array<string, mixed> $ops */
        $ops = decode(array_get_str($body, 'operations'));
        /** @var array<int, string[]> $map */
        $map = decode(array_get_str($body, 'map'));
        $query = array_get_str($ops, 'query');
        $vars = array_get_arr($ops, 'variables');
        $op_name = array_get_str($ops, 'operationName');

        foreach ($map as $file_key => $ops_paths) {
            $file = Request\file($file_key);

            foreach ($ops_paths as $ops_path) {
                Arr\set($ops, $ops_path, $file);
            }
        }

        return new GraphQLRequest($query, $vars, $op_name);
    }

    $query = array_get_str($body, 'query');
    $vars = array_get_arr($body, 'variables', []);
    $op_name = array_get_str($body, 'operationName', '');

    return new GraphQLRequest($query, $vars, $op_name);
}

/**
 * Executes a GraphQL query over a schema.
 *
 * @template RootValue
 * @template Context
 * @param Schema $schema The application root Schema
 * @param array<string, mixed> $input Incoming query, operation and variables
 * @param mixed $rootValue
 * @psalm-param RootValue|null $rootValue
 * @param mixed $context
 * @psalm-param Context|null $context
 *
 * @return array
 */
function execute(Schema $schema, array $input, $rootValue = null, $context = null)
{
    $promise_adapter = new SyncPromiseAdapter();
    $promise = promise_execute($promise_adapter, $schema, $input, $rootValue, $context);
    return $promise_adapter->wait($promise)->toArray(debugging());
}

/**
 * Same as execute(), but allows passing a custom Promise adapter.
 *
 * @template RootValue
 * @template Context
 * @param PromiseAdapter $adapter
 * @param Schema $schema
 * @param array<string, mixed> $input
 * @param mixed $rootValue
 * @psalm-param RootValue|null $rootValue
 * @param mixed $context
 * @psalm-param Context|null $context
 *
 * @return Promise
 */
function promise_execute(PromiseAdapter $adapter, Schema $schema, array $input, $rootValue = null, $context = null): Promise
{
    /** @var string $query */
    $query = array_get($input, 'query');
    /** @var array $variables */
    $variables = array_get($input, 'variables');
    /** @var string $operation_name */
    $operation_name = array_get($input, 'operationName');

    return GraphQL::promiseToExecute($adapter, $schema, $query, $rootValue, $context, $variables, $operation_name);
}

/**
 * Returns a PSR-7 complaint ServerRequestInterface handler.
 *
 * @param Schema $schema GraphQL schema to execute
 * @return Closure(ServerRequestInterface):JsonResponse
 */
function psr7(Schema $schema): Closure
{
    return function (ServerRequestInterface $request) use ($schema): JsonResponse {
        /** @var array<string, mixed> $input */
        $input = decode($request->getBody()->getContents());
        $data = execute($schema, $input);

        return Diactoros\json($data);
    };
}

/**
 * Returns a new GraphQL\Schema from a file containing GraphQL language.
 * Also sets a Siler's default field resolver based on $resolvers array.
 *
 * @param string $typeDefs
 * @param array $resolvers
 * @param callable|null $typeConfigDecorator
 * @param array $options
 * @return Schema
 */
function schema(string $typeDefs, array $resolvers = [], ?callable $typeConfigDecorator = null, array $options = []): Schema
{
    if (!empty($resolvers)) {
        resolvers($resolvers);
    }

    return BuildSchema::build($typeDefs, $typeConfigDecorator, $options, $resolvers);
}

/**
 * Sets a Siler's default field resolver based on the given $resolvers array.
 *
 * @param array $resolvers
 * @return void
 */
function resolvers(array $resolvers)
{
<<<<<<< HEAD
    /**
     * @param mixed $source
     * @param array $args
     * @param mixed $context
     * @param ResolveInfo $info
     * @return callable|mixed|null
     */
    $resolver = static function ($source, array $args, $context, ResolveInfo $info) use ($resolvers) {
        /** @var string|null $field_name */
        $field_name = $info->fieldName;

        if ($field_name === null) {
            throw new UnexpectedValueException('Could not get fieldName from ResolveInfo');
        }
=======
    Executor::setDefaultFieldResolver(
    /**
     * @param mixed $source
     * @param mixed $context
     */
        static function ($source, array $args, $context, ResolveInfo $info) use ($resolvers) {
            /** @var string|null $field_name */
            $field_name = $info->fieldName;

            if ($field_name === null) {
                throw new UnexpectedValueException('Could not get fieldName from ResolveInfo');
            }
>>>>>>> 0daf6ebe

        /** @var ObjectType|null $parent_type */
        $parent_type = $info->parentType;

        if ($parent_type === null) {
            throw new UnexpectedValueException('Could not get parentType from ResolveInfo');
        }

        $parent_type_name = $parent_type->name;

        if (isset($resolvers[$parent_type_name])) {
            /** @var array|object $resolver */
            $resolver = $resolvers[$parent_type_name];
            $value = null;

            if (is_array($resolver)) {
                if (array_key_exists($field_name, $resolver)) {
                    /** @var callable|mixed $value */
                    $value = $resolver[$field_name];
                }
            }

            if (is_object($resolver)) {
                if (isset($resolver->{$field_name})) {
                    /** @var callable|mixed $value */
                    $value = $resolver->{$field_name};
                }
            }

            if (is_callable($value)) {
                return $value($source, $args, $context, $info);
            }

            if ($value !== null) {
                return $value;
            }
        }

        return Executor::defaultFieldResolver($source, $args, $context, $info);
    };

    Executor::setDefaultFieldResolver(
        static function ($source, array $args, $context, ResolveInfo $info) use ($resolvers, $resolver) {
            $field_node = $info->fieldNodes[0];
            /** @var NodeList $directives */
            $directives = $field_node->directives;

            if (!empty($directives)) {
                /** @var DirectiveNode $directive */
                foreach ($directives as $directive) {
                    $directive_name = "@{$directive->name->value}";

                    if (array_key_exists($directive_name, $resolvers)) {
                        $resolver = $resolvers[$directive_name]($resolver);
                    }
                }
            }

            return $resolver($source, $args, $context, $info);
        }
    );
}

/**
 * Returns a GraphQL Subscriptions Manager.
 *
 * @param Schema $schema
 * @param array $filters
 * @param array $rootValue
 * @param array $context
 * @return SubscriptionsManager
 */
function subscriptions_manager(
    Schema $schema,
    array $filters = [],
    $rootValue = [],
    $context = []
): SubscriptionsManager {
    return new SubscriptionsManager($schema, $filters, $rootValue, $context);
}

/**
 * @param Schema $schema
 * @param array $filters
 * @param string $host
 * @param int $port
 * @param array $rootValue
 * @param array $context
 * @return IoServer
<<<<<<< HEAD
 * @deprecated Returns a new websocket server bootstrapped for GraphQL.
=======
 * @deprecated Returns a new websocket server bootstrapped for GraphQL
>>>>>>> 0daf6ebe
 * @noinspection PhpTooManyParametersInspection
 */
function subscriptions(
    Schema $schema,
    array $filters = [],
    string $host = '0.0.0.0',
    int $port = 5000,
    array $rootValue = [],
    array $context = []
): IoServer {
    $manager = subscriptions_manager($schema, $filters, $rootValue, $context);
    return graphql_subscriptions($manager, $port, $host);
}

/**
 * Sets the GraphQL server endpoint where publish should connect to.
 *
 * @param string $url
 * @return void
 */
function subscriptions_at(string $url): void
{
    Container\set('graphql_subscriptions_endpoint', $url);
}

/**
 * Publishes the given $payload to the $subscribeName.
 *
 * @param string $subscriptionName
 * @param mixed $payload
 * @return void
 * @throws BadOpcodeException
 */
function publish(string $subscriptionName, $payload = null): void
{
    $message = [
        'type' => GQL_DATA,
        'subscription' => $subscriptionName,
        'payload' => $payload
    ];

    /** @var string $ws_endpoint */
    $ws_endpoint = Container\get('graphql_subscriptions_endpoint');

    $opts = [
        'headers' => [
            'Sec-WebSocket-Protocol' => WEBSOCKET_SUB_PROTOCOL
        ]
    ];

    $client = new Client($ws_endpoint, $opts);
    $client->send(encode($message));
}

/**
 * @param string $eventName
 * @param callable $listener
 */
function listen(string $eventName, callable $listener): void
{
    Container\set($eventName, $listener);
}<|MERGE_RESOLUTION|>--- conflicted
+++ resolved
@@ -249,7 +249,6 @@
  */
 function resolvers(array $resolvers)
 {
-<<<<<<< HEAD
     /**
      * @param mixed $source
      * @param array $args
@@ -260,11 +259,6 @@
     $resolver = static function ($source, array $args, $context, ResolveInfo $info) use ($resolvers) {
         /** @var string|null $field_name */
         $field_name = $info->fieldName;
-
-        if ($field_name === null) {
-            throw new UnexpectedValueException('Could not get fieldName from ResolveInfo');
-        }
-=======
     Executor::setDefaultFieldResolver(
     /**
      * @param mixed $source
@@ -274,10 +268,9 @@
             /** @var string|null $field_name */
             $field_name = $info->fieldName;
 
-            if ($field_name === null) {
-                throw new UnexpectedValueException('Could not get fieldName from ResolveInfo');
-            }
->>>>>>> 0daf6ebe
+        if ($field_name === null) {
+            throw new UnexpectedValueException('Could not get fieldName from ResolveInfo');
+        }
 
         /** @var ObjectType|null $parent_type */
         $parent_type = $info->parentType;
@@ -367,11 +360,8 @@
  * @param array $rootValue
  * @param array $context
  * @return IoServer
-<<<<<<< HEAD
  * @deprecated Returns a new websocket server bootstrapped for GraphQL.
-=======
  * @deprecated Returns a new websocket server bootstrapped for GraphQL
->>>>>>> 0daf6ebe
  * @noinspection PhpTooManyParametersInspection
  */
 function subscriptions(
