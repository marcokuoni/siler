--- conflicted
+++ resolved
@@ -245,16 +245,11 @@
 /**
  * Sets a Siler's default field resolver based on the given $resolvers array.
  *
-<<<<<<< HEAD
- * @param array $resolvers
-=======
  * @param array<string, array<string, mixed>> $resolvers
->>>>>>> 47238f66
  * @return void
  */
 function resolvers(array $resolvers): void
 {
-<<<<<<< HEAD
     /**
      * @param mixed $source
      * @param array $args
@@ -270,7 +265,9 @@
      * @param mixed $source
      * @param mixed $context
      */
-=======
+        static function ($source, array $args, $context, ResolveInfo $info) use ($resolvers) {
+            /** @var string|null $field_name */
+            $field_name = $info->fieldName;
     $resolver =
         /**
          * @template Source
@@ -283,42 +280,23 @@
          * @param ResolveInfo $info
          * @return mixed|null
          */
->>>>>>> 47238f66
         static function ($source, array $args, $context, ResolveInfo $info) use ($resolvers) {
             /** @var string|null $field_name */
             $field_name = $info->fieldName;
 
-        if ($field_name === null) {
-            throw new UnexpectedValueException('Could not get fieldName from ResolveInfo');
-        }
-
-        /** @var ObjectType|null $parent_type */
-        $parent_type = $info->parentType;
-
-        if ($parent_type === null) {
-            throw new UnexpectedValueException('Could not get parentType from ResolveInfo');
-        }
-
-        $parent_type_name = $parent_type->name;
-
-<<<<<<< HEAD
-        if (isset($resolvers[$parent_type_name])) {
-            /** @var array|object $resolver */
-            $resolver = $resolvers[$parent_type_name];
-            $value = null;
-
-            if (is_array($resolver)) {
-                if (array_key_exists($field_name, $resolver)) {
-                    /** @var callable|mixed $value */
-                    $value = $resolver[$field_name];
-                }
+            if ($field_name === null) {
+                throw new UnexpectedValueException('Could not get fieldName from ResolveInfo');
             }
 
-            if (is_object($resolver)) {
-                if (isset($resolver->{$field_name})) {
-                    /** @var callable|mixed $value */
-                    $value = $resolver->{$field_name};
-=======
+            /** @var ObjectType|null $parent_type */
+            $parent_type = $info->parentType;
+
+            if ($parent_type === null) {
+                throw new UnexpectedValueException('Could not get parentType from ResolveInfo');
+            }
+
+            $parent_type_name = $parent_type->name;
+
             if (isset($resolvers[$parent_type_name])) {
                 /** @var array|object $resolver */
                 $resolver = $resolvers[$parent_type_name];
@@ -329,42 +307,12 @@
                         /** @var callable|mixed $value */
                         $value = $resolver[$field_name];
                     }
->>>>>>> 47238f66
                 }
-            }
-
-            if (is_callable($value)) {
-                return $value($source, $args, $context, $info);
-            }
-
-<<<<<<< HEAD
-            if ($value !== null) {
-                return $value;
-            }
-        }
-
-        return Executor::defaultFieldResolver($source, $args, $context, $info);
-    };
-
-    Executor::setDefaultFieldResolver(
-        static function ($source, array $args, $context, ResolveInfo $info) use ($resolvers, $resolver) {
-            $field_node = $info->fieldNodes[0];
-            /** @var NodeList $directives */
-            $directives = $field_node->directives;
-
-            if (!empty($directives)) {
-                /** @var DirectiveNode $directive */
-                foreach ($directives as $directive) {
-                    $directive_name = "@{$directive->name->value}";
-
-                    if (array_key_exists($directive_name, $resolvers)) {
-                        $resolver = $resolvers[$directive_name]($resolver);
-=======
+
                 if (is_object($resolver)) {
                     if (isset($resolver->{$field_name})) {
                         /** @var callable|mixed $value */
                         $value = $resolver->{$field_name};
->>>>>>> 47238f66
                     }
                 }
 
@@ -377,8 +325,6 @@
                 }
             }
 
-<<<<<<< HEAD
-=======
             return Executor::defaultFieldResolver($source, $args, $context, $info);
         };
 
@@ -411,7 +357,6 @@
                 }
             }
 
->>>>>>> 47238f66
             return $resolver($source, $args, $context, $info);
         }
     );
@@ -434,15 +379,10 @@
  * @template Context
  * @param Schema $schema
  * @param array $filters
-<<<<<<< HEAD
- * @param array $rootValue
- * @param array $context
-=======
  * @param mixed $rootValue
  * @psalm-param RootValue|null $rootValue
  * @param mixed $context
  * @psalm-param Context|null $context
->>>>>>> 47238f66
  * @return SubscriptionsManager
  */
 function subscriptions_manager(Schema $schema, array $filters = [], $rootValue = null, $context = null): SubscriptionsManager
@@ -457,20 +397,13 @@
  * @param array $filters
  * @param string $host
  * @param int $port
-<<<<<<< HEAD
- * @param array $rootValue
- * @param array $context
- * @return IoServer
- * @deprecated Returns a new websocket server bootstrapped for GraphQL.
- * @deprecated Returns a new websocket server bootstrapped for GraphQL
-=======
  * @param mixed $rootValue
  * @psalm-param RootValue|null $rootValue
  * @param mixed $context
  * @psalm-param Context|null $context
  * @return IoServer
  * @deprecated Returns a new websocket server bootstrapped for GraphQL.
->>>>>>> 47238f66
+ * @deprecated Returns a new websocket server bootstrapped for GraphQL
  * @noinspection PhpTooManyParametersInspection
  */
 function subscriptions(Schema $schema, array $filters = [], string $host = '0.0.0.0', int $port = 5000, $rootValue = null, $context = null): IoServer
